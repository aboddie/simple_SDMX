"""This module provides useful objects for working with SDMX files.

In particular this module provides a base SDMX object useful for reading the
header or getting the SDMX version. In addition specialized objects for DSDs,
codelists, SDMX time series files, and timeseiries are provided.
"""
from __future__ import annotations

__version__ = '0.1'
__author__ = 'Allen Boddie'

import io
import ssl
<<<<<<< HEAD
#import urllib
=======
>>>>>>> fcfbd228
import urllib.parse
import urllib.request
import xml.etree.ElementTree as ET

from typing import Dict
from typing import List
from typing import NamedTuple
from typing import Optional
from typing import Tuple


def append_client_id(url: str, odfa_client_id: str) -> str:
    '''Return url with client id appended if the site id from Open Data for
    Africa otherwise returns url without client id.
    '''
    if (url.find('opendataforafrica.org') > 0):
        if url.find('&client_id') == -1:
            return f'{url}&client_id={odfa_client_id}'
    return url


class Structure_Signature(NamedTuple):
    '''This class is used to represent SDMX structures like DSDs, code lists, 
    dataflows, and provision agreements.
    '''
    stype: str
    agencyID: str
    ID: str
    version: str
    
    def generate_url(self) -> str:
        '''Generates url for definition of structue.'''
        ENTRY_URL = {
            "IMF": "https://sdmxcentral.imf.org/ws/public/sdmxapi/rest/",
            "SDMX": "https://registry.sdmx.org/ws/public/sdmxapi/rest/",
            "UNSD": "http://data.un.org/ws/rest/"
            }
    
        ws_endpoint = ENTRY_URL.get(self.agencyID, ENTRY_URL['SDMX'])
        
        if self.version == None:
            url = (f'{ws_endpoint}{self.stype}/{self.agencyID}/{self.ID}/'
                   f'?format=sdmx-2.1&detail=full&references=none')
        else:
            url = (f'{ws_endpoint}{self.stype}/{self.agencyID}/{self.ID}/'
                   f'{self.version}/?format=sdmx-2.1&detail=full&references=none')
        return url


class SDMX():
    '''This is the base class most of this module is based on. The
    SDMX object accepts either a file path or a url and gives access
    to basic SDMX information: version, headers, namespaces.
    '''

    __slots__ = ['uri', 'namespaces', 'header', 'version']

    def __init__(self, uri: str, timeout: Optional[int] = 10) -> None:
        self.uri = uri
        if urllib.parse.urlparse(uri).scheme in ('http', 'https'):
            headers = {'User-Agent': 'Mozilla/5.0 (Windows NT 10.0;'
                                     'Win64; x64) AppleWebKit/537.36'
                                     '(KHTML, like Gecko) Chrome/'
                                     '75.0.3770.142 Safari/537.36',
                       'Accept': 'text/html,application/xhtml+xml,'
                                 'application/xml;q=0.9,image/'
                                 'webp,image/apng,*/*;q=0.8,application'
                                 '/signed-exchange;v=b3'}
            request = urllib.request.Request(uri, headers=headers)
            try:
                xml = urllib.request.urlopen(request, timeout=timeout, context=ssl._create_unverified_context()).read()
            except urllib.error.HTTPError as error:
                raise Exception(f'{type(self).__name__}: {error.code} Error connecting to url provided: {uri}')
            except urllib.error.URLError:
                raise Exception(f'{type(self).__name__}: Error connecting to url provided: {uri}')
        else:
            try:
                with open(uri, 'rb') as content_file:
                    xml = content_file.read()
            except FileNotFoundError:
                raise Exception(f'{type(self).__name__}: Cannot open file provided: {uri}')
        try:
            tree = ET.ElementTree(ET.fromstring(xml))
            root = tree.getroot()
        except ET.ParseError:
            raise Exception(f'{type(self).__name__}: Cannot parse SDMX file: {uri}')
        self.namespaces = dict(
            [node for _, node in ET.iterparse(io.BytesIO(xml),
                                              events=['start-ns'])])
        self.version = self._get_version(self.namespaces)
        self.header = dict()
        try:
            for element in root.find(self._get_ns('Header'), self.namespaces):
                self.header[element.tag.rpartition('}')[2]] = element.text
        except TypeError: # TODO: SDMX v2.0 empty namespace REMOVE clean up
            try:
                for element in root.find(f'{{{self.namespaces[""]}}}Header'):
                    self.header[element.tag.rpartition('}')[2]] = element.text
            except (TypeError, KeyError):
                try:
                    for element in root.find(f'{{{self.namespaces["message"]}}}Header'):
                        self.header[element.tag.rpartition('}')[2]] = element.text
                except (TypeError, KeyError):
                    #Can't get header with this logic
                    pass   
        self._extra_steps(root, timeout)

    def _extra_steps(self, root: ET.Element, timeout: int) -> None:
        '''Sets up subclasses. use this instead of super().__init__ because
        do not want to carry around root which could be big. There is probably 
        a better way to do this.'''

    def __repr__(self) -> str:
        return f'{type(self).__name__}(\'{self.uri}\')'

    def __str__(self) -> str:
        try:
            return f'{type(self).__name__} File: {self.name}.'
        except AttributeError:
            return f'{type(self).__name__} File.'

    def __hash__(self) -> int:
        return hash(self.uri)

    def __eq__(self, other: SDMX) -> bool:
        if isinstance(other, self.__class__):
            return self.uri == other.uri
        return False

    def _get_ns(self, element_name: str) -> str:
        '''prefix namespace if needed, before adding this we would strip
        namespaces from root'''
        ns_dict = {
            'Header': 'http://www.sdmx.org/resources/'
                      'sdmxml/schemas/v2_1/message',
            'DataStructure': 'http://www.sdmx.org/resources/'
                             'sdmxml/schemas/v2_1/structure',
            'DimensionList': 'http://www.sdmx.org/resources/'
                             'sdmxml/schemas/v2_1/structure',
            'AttributeList': 'http://www.sdmx.org/resources/'
                             'sdmxml/schemas/v2_1/structure',
            'Enumeration': 'http://www.sdmx.org/resources/'
                           'sdmxml/schemas/v2_1/structure',
            'Codelist': 'http://www.sdmx.org/resources/'
                        'sdmxml/schemas/v2_1/structure',
            'Code': 'http://www.sdmx.org/resources/sdmxml'
                    '/schemas/v2_1/structure',
            'Name': 'http://www.sdmx.org/resources/sdmxml/'
                    'schemas/v2_1/common',
            'DataStructureComponents': 'http://www.sdmx.org/resources/'
                                       'sdmxml/schemas/v2_1/structure',
            'ProvisionAgreement': 'http://www.sdmx.org/resources/sdmxml/schemas/v2_1/structure',
            'StructureUsage': 'http://www.sdmx.org/resources/sdmxml/schemas/v2_1/structure',
            'DataProvider': 'http://www.sdmx.org/resources/sdmxml/schemas/v2_1/structure',
            'Dataflow': 'http://www.sdmx.org/resources/sdmxml/schemas/v2_1/structure',
            'Structure':'http://www.sdmx.org/resources/sdmxml/schemas/v2_1/structure'
            }
        for ns_prefix, ns_uri in self.namespaces.items():
            if ns_uri == ns_dict.get(element_name,''):
                return f'{ns_prefix}:{element_name}'
        return f'{element_name}'

    @staticmethod
    def _get_version(namespaces: Dict[str, str]) -> str:
        '''Returns SDMX version by looking within the namedspaces.'''
        phrase = 'http://www.sdmx.org/resources/sdmxml/schemas/'
        for uri in namespaces.values():
            if uri.lower().startswith(phrase):
                version = uri[len(phrase):].split('/')[0]
                if version == 'v2_1':
                    return '2.1'
                elif version == 'v2_0':
                    return '2.0'
        return 'UNKNOWN'


class Dataflow(SDMX):
    '''The Dataflow class is based on the SDMX class. It adds a name of the 
    Dataflow as well as a Structure_Signature for the referenced structure.
    Currently supports Dataflow with one and only one referenced structure.
    '''
    
    __slots__ = ['name','structure']
    
    def _extra_steps(self, root: ET.Element, timeout: int) -> None:
        self.name = root.find(f'.//{self._get_ns("Dataflow")}'
                              f'/{self._get_ns("Name")}', self.namespaces
                              ).text
        structure = root.findall(f'.//{self._get_ns("Dataflow")}'
                              f'/{self._get_ns("Structure")}', self.namespaces
                              )
        if len(structure) == 1:
            structure_attrib = structure[0][0].attrib
            agency_id = structure_attrib['agencyID']
            structure_id = structure_attrib['id']
            structure_version = structure_attrib['version']
            structure_type = structure_attrib['class'].lower()
            self.structure = Structure_Signature(stype = structure_type,
                           agencyID = agency_id,
                           ID = structure_id,
                           version = structure_version)
        else:
            raise Exception(f'{self.name}: Invalid Dataflow, reference to multiple strucutres.')
            
class dataproviders(SDMX):
    __slots__ = ['name', 'providers']
    def _extra_steps(self, root: ET.Element, timeout: int) -> None:
        pass #TODO build out data providers information, similar to codelist
             #and use in Provision Agreements to get humand readable.

class ProvisionAgreements(SDMX):
    '''The ProvisionAgreements class is based on the SDMX class. It adds a name and provider 
    of the ProvisionAgreements as well as a Structure_Signature for the referenced structure.
    '''
    
    __slots__ = ['name','structure', 'provider']
    
    def _extra_steps(self, root: ET.Element, timeout: int) -> None:
        self.name = root.find(f'.//{self._get_ns("ProvisionAgreement")}'
                              f'/{self._get_ns("Name")}', self.namespaces
                              ).text
        structure = root.findall(f'.//{self._get_ns("ProvisionAgreement")}'
                                 f'/{self._get_ns("StructureUsage")}', self.namespaces
                                 )
        if len(structure) == 1:
            structure_attrib = structure[0][0].attrib
            agency_id = structure_attrib['agencyID']
            structure_id = structure_attrib['id']
            structure_version = structure_attrib['version']
            structure_type = structure_attrib['class'].lower()
            self.structure = Structure_Signature(stype=structure_type,
                                                 agencyID=agency_id,
                                                 ID=structure_id,
                                                 version=structure_version)
        else:
            raise Exception(f'{self.name}: Invalid ProvisionAgreements, reference to multiple strucutres.')
        provider = root.findall(f'.//{self._get_ns("ProvisionAgreement")}'
                      f'/{self._get_ns("DataProvider")}', self.namespaces
                      )
        if len(provider) == 1:
            self.provider = provider[0].attrib['id'] #TODO get human readable provider https://registry.sdmx.org/ws/public/sdmxapi/rest/dataproviderscheme/SDMX
        else:
            raise Exception(f'{self.name}: Invalid ProvisionAgreements, reference to multiple providers.')             


class _ValidateSeriesWithDSD():
    '''Private class used to mix these functions into DSD and series.'''

    @staticmethod
    def _validate_series(dsd: DSD, series: SDMXTimeseries) -> bool:
        '''Returns true if all dimensions for DSD are present and populated
        with valid values.
        '''
        for dim, code_list in dsd.dimensions.items():
            if dim in series.metadata.keys():
                if series.metadata[dim] not in code_list.codes():
                    return False
            else:
                return False
        return True

    @staticmethod
    def _validate_series_details(dsd: DSD, series: SDMXTimeseries) -> Dict[str, bool]:
        '''Returns a dict with true or false for each dimension on the DSD.'''
        conformingdict = dict()
        for dim, code_list in dsd.dimensions.items():
            if dim in series.metadata.keys():
                conformingdict[dim] = series.metadata[dim] in code_list.codes()
            else:
                conformingdict[dim] = False
        return conformingdict

    @staticmethod
    def _validate_series_dimnension(dsd: DSD, series: SDMXTimeseries, dimension: str) -> bool:
        '''Returns true if series has a valid entery in the
        supplied dimension.
        '''
        try:
            return (series.metadata[dimension] in
                    dsd.dimensions[dimension].codes())
        except KeyError:
            raise Exception(f'Invalid dimension: {dimension}')

    @staticmethod
    def _name_from_metadata(dsd: DSD, series: SDMXTimeseries) -> Dict[str, str]:
        '''Returns a dictonary with names for dimensions and values.'''
        human_readable = dict()
        for dimension_id, code_list in dsd.dimensions.items():
            human_readable[dimension_id] = code_list.name_from_code(
                series.metadata.get(dimension_id, 'Invalid code'))

            # Not possible to resolve dimension id for example
            # counterpart area (the dimension name) in ECOFIN 
            #TODO use concept schme maybe to get this
        return human_readable
          

class DSD(_ValidateSeriesWithDSD, SDMX):
    '''The DSD class is based on the SDMX class. It adds a dict
    of dimension ids and code lists. This class has methods which can be used
    validate a series or return the names for both dimensions and values for
    a given series.
    '''

    __slots__ = ['name', 'dimensions', 'attributes']

    def _extra_steps(self, root: ET.Element, timeout: int) -> None:
        self.name = root.find(f'.//{self._get_ns("DataStructure")}'
                              f'/{self._get_ns("Name")}', self.namespaces
                              ).text
        self.dimensions = dict()
        for dimension in root.find(f'.//{self._get_ns("DataStructure")}/'
                                   f'{self._get_ns("DataStructureComponents")}'
                                   f'/{self._get_ns("DimensionList")}',
                                   self.namespaces):
            for dimension_ref in dimension.findall(
                    f'.//{self._get_ns("Enumeration")}'
                    f'/Ref', self.namespaces):
                cl = self._generate_codelist_signature(dimension_ref)
                # TODO: This isn't going to work for imbeded codelists
                # such as those produced by EcOS. We still have a list
                # Name and indicator list are all that are important.
                # Maybe make a structure to hold them and use CodeList class
                # to populate if URL otherwise populate from DSD XML.
                self.dimensions[dimension.attrib['id']] = (
                    CodeList(cl.generate_url(), timeout=timeout))
        self.attributes = dict()
        for attribute in root.find(f'.//{self._get_ns("DataStructure")}/'
                           f'{self._get_ns("DataStructureComponents")}'
                           f'/{self._get_ns("AttributeList")}',
                           self.namespaces):
            for attribute_ref in attribute.findall(
                    f'.//{self._get_ns("Enumeration")}'
                    f'/Ref', self.namespaces):
                cl = self._generate_codelist_signature(attribute_ref)
                # TODO: This isn't going to work for imbeded codelists
                self.attributes[attribute.attrib['id']] = (
                    CodeList(cl.generate_url(), timeout=timeout))
                # TODO: Capture Attribute type (Series, Dataset, Observation)
        # TODO: Very Low priority, measures

    def __len__(self) -> int:
        return len(self.dimensions)

    @staticmethod
    def _generate_codelist_signature(cl_ref: ET.Element) -> Structure_Signature:
        cl_agency = cl_ref.attrib['agencyID']
        cl_version = cl_ref.attrib['version']
        cl_id = cl_ref.attrib['id']
        return Structure_Signature(stype = 'codelist',
               agencyID = cl_agency,
               ID = cl_id,
               version = cl_version)

    def validate_series(self, series: SDMXTimeseries) -> bool:
        '''Returns true if all dimensions for DSD are present and populated
        with valid values.
        '''
        return self._validate_series(self, series)

    def validate_series_details(self, series: SDMXTimeseries) -> Dict[str, bool]:
        '''Returns a dict with true or false for each dimension.'''
        return self._validate_series_details(self, series)

    def validate_series_dimnension(self, series: SDMXTimeseries, dimension: str) -> bool:
        '''Returns true if series has a valid entery in the given dimension.'''
        return self._validate_series_dimnension(self, series, dimension)

    def name_from_metadata(self, series: SDMXTimeseries) -> Dict[str, str]:
        '''Returns a dictonary with names for dimensions and values.'''
        return self._name_from_metadata(self, series)


class CodeList(SDMX):
    '''The CodeList class is based on the SDMX class. It adds a dict
    of code ids and names which can be used validate a code or return
    the name for a code.
    '''

    __slots__ = ['name', 'indicators']

    def _extra_steps(self, root: ET.Element, timeout: int) -> None:
        self.name = root.find(f'.//{self._get_ns("Codelist")}'
                              f'/{self._get_ns("Name")}',
                              self.namespaces).text
        self.indicators = dict()
        for code in root.findall(f'.//{self._get_ns("Codelist")}'
                                 f'/{self._get_ns("Code")}',
                                 self.namespaces):
            self.indicators[code.attrib['id']] = code.find(
                f'.//{self._get_ns("Name")}', self.namespaces).text

    def __len__(self) -> int:
        return len(self.indicators)

    def codes(self) -> Tuple[str]:
        '''Returns all codes for indicators list.'''
        return tuple([*self.indicators])

    def validate_code(self, code: str) -> bool:
        '''Returns true if the supplied code is in the code list.'''
        return code in self.indicators.keys()

    def name_from_code(self, code: str) -> str:
        '''Returns the name from the code'''
        try:
            return self.indicators[code]
        except KeyError:
            return 'Invalid code'
            #raise Exception(f'Invalid code: {code}')


class SDMXTimeseries(_ValidateSeriesWithDSD):
    '''SDMXTimeseries class allows for basic manipulation for timeseries.'''

    __slots__ = ['metadata', 'frequency', 'scale', 'data', 'invalid_data',
                 'time_period_coverage']

    def __init__(self, xmlseries: ET.Element, version: str, _dsdns: str = '') -> None:
        self.metadata = xmlseries.attrib.copy()
        self.frequency = self.metadata.get('FREQ', 'UNKNOWN')[0]
        self.scale = self.metadata.get('UNIT_MULT', 'UNKNOWN')[0]
        self.data = dict()
        self.invalid_data = dict()
        if version == '2.1':
            searchterm = 'Obs'
        else:
            searchterm = (f'{{{_dsdns}}}Obs')
        for obs in xmlseries.iter(searchterm):
            try:
                self.data[obs.attrib['TIME_PERIOD']] = (
                    float(obs.get('OBS_VALUE')))
            except (ValueError, TypeError):
                self.invalid_data[obs.attrib['TIME_PERIOD']] = (
                    obs.get('OBS_VALUE',''))
        self.time_period_coverage = [*self.data]
        self.time_period_coverage.sort()
        # TODO: Works for A Q M, maybe not other frequencies. If need custom
        # sort fix time_period_coverage (SDMX data file) too.

    def __len__(self) -> int:
        return len(self.data)

    def __repr__(self) -> str:
        return f'SDMX time series: {self.metadata}'

    @property
    def last_observation(self) -> str:
        '''Returns last date with has data.'''
        try:
            return self.time_period_coverage[-1]
        except IndexError:
            return 'N.A.'

    @property
    def has_nonzero_data(self) -> bool:
        '''Returns true if one datapoint contains non-zero data'''
        if len(self.data) == 0:
            return False
        elif min(self.data) == max(self.data) == 0:
            return False
        return True

    @property
    def has_invalid_data(self) -> bool:
        '''Returns if invalid data exists.'''
        return len(self.invalid_data) > 0

    def validate_series(self, dsd: DSD) -> bool:
        '''Returns true if all dimensions for DSD are present and populated
        with valid values.
        '''
        return self._validate_series(dsd, self)

    def validate_series_details(self, dsd: DSD) -> Dict[str, bool]:
        '''Returns a dict with true or false for each dimension.'''
        return self._validate_series_details(dsd, self)

    def validate_series_dimnension(self, dsd: DSD, dimension: str) -> bool:
        '''Returns true if the supplied dimension contains a valid value.'''
        return self._validate_series_dimnension(dsd, self, dimension)

    def name_from_metadata(self, dsd: DSD) -> Dict[str, str]:
        '''Returns a dictonary with names for dimensions and values.'''
        return self._name_from_metadata(dsd, self)

    def metadata_fields(self) -> Tuple[str]:
        '''Returns metadata fields attached to series.'''
        return tuple(self.metadata.keys())

    # TODO: add back +-*/ this will require a new way to init if not XML.


class SDMXDataFile(SDMX):
    '''The SDMXDataFile class is based on the SDMX class. It adds a dsd and
    a list of series (SDMXTimeseries objects) it also includes methods to roll
    up information from the series.
    '''

    __slots__ = ['dsd', 'series']

    def _extra_steps(self, root: ET.Element, timeout: int) -> None:
        uri, structure = self._get_structure_signiture(self.namespaces)
        if structure.stype == 'dataflow':
            url = structure.generate_url()
            self.dsd = Dataflow(url, timeout).structure 
            # TODO: what if the refernce is not a DSD need to check
        elif structure.stype == 'dataprovision':
            url = structure.generate_url()
            #TODO: add support for provision agreements
            raise Exception(f'Provision agreements not support, and generally not publicly accessible: {url}')
        elif structure.stype == 'datastructure':
            self.dsd = structure
        else:
            raise Exception('Could not find DSD declariation in SDMX file.')
        self.series = []
        if self.version == '2.1':
            for series in root.iter('Series'):
                self.series.append(SDMXTimeseries(series,self.version))
        elif self.version == '2.0':
            for series in root.iter(f'{{{uri}}}Series'):
                self.series.append(SDMXTimeseries(series,self.version, uri))

    def __len__(self) -> int:
        return len(self.series)

    @staticmethod
    def _get_structure_signiture(namespaces: Dict[str, str]) -> Structure_Signature:
        phrases = [('dataflow','urn:sdmx:org.sdmx.infomodel.datastructure.dataflow='),
                   ('dataprovision','urn:sdmx:org.sdmx.infomodel.registry.provisionagreement='),
                   ('datastructure','urn:sdmx:org.sdmx.infomodel.datastructure.datastructure='),
                   ('datastructure','urn:sdmx:org.sdmx.infomodel.keyfamily.keyfamily=')]

        for uri in namespaces.values():
            structuretype, _, structuredef = uri.partition('=')
            for phrasetype, phrase in phrases:
                if uri.lower().startswith(phrase):
                    _, _, structuredef = uri.partition('=')
                    agency, _, remaider = structuredef.partition(":")
                    name, _, _ = remaider.partition(':')
                    structureid, _, structure_version = name.partition('(')
                    if len(structure_version) > 0:
                        structure_version = structure_version[:structure_version.rfind(')')]
                        return uri, Structure_Signature(stype = phrasetype,
                               agencyID = agency,
                               ID = structureid,
                               version = structure_version)
                    else:
                        return uri, Structure_Signature(stype = phrasetype,
                               agencyID = agency,
                               ID = structureid,
                               version = None)
        return None, Structure_Signature(stype = False,
                   agencyID = None,
                   ID = None,
                   version = None)

    def generate_dsd(self) -> DSD:
        '''Returns an instance of the DSD used for this SDMX file.'''
        return DSD(self.dsd.generate_url())
        
    def dimensions(self) -> Tuple[str]:
        '''Returns all dimensions used in root.  All series are looped over
        just in case their is an inconsistency in the file.
        '''
        dimension_list = []
        for series in self.series:
            for dimension in series.metadata_fields():
                if dimension not in dimension_list:
                    dimension_list.append(dimension)
        return tuple(dimension_list)

    def unique_dimension_values(self, dimension: str) -> Tuple[str]:
        '''Returns unique values used within the given dimension.'''
        unique_values = set()
        for series in self.series:
            unique_values.add(series.metadata[dimension])
        return tuple(unique_values)

    def _series_counter(self, series_attribute: str,
                        key: Optional[str] = '') -> Dict[str, int]:
        '''Rolls up series attribute into a dict counting occurances.'''
        counting_dict = dict()
        for series in self.series:
            if key != "":
                series_value = getattr(series, series_attribute)[key]
            else:
                series_value = getattr(series, series_attribute)
            if series_value not in counting_dict.keys():
                counting_dict[series_value] = 1
            else:
                counting_dict[series_value] += 1
        return counting_dict

    def frequencies(self) -> Dict[str, int]:
        '''Returns a dictonary of the number of series of each frequency.'''
        return self._series_counter('frequency')

    def last_data_points(self) -> Dict[str, int]:
        '''Returns a dictonary of the number of series having a given date
        as last observation.
        '''
        return self._series_counter('last_observation')

    def scales(self) -> Dict[str, int]:
        '''Returns a dictonary of the number of series of each scale.'''
        return self._series_counter('scale')

    def metadata(self, dimension: str) -> Dict[str, int]:
        '''Returns a dictonary of the number of series of a given value
        in a dimension.
        '''
        try:
            return self._series_counter('metadata', key=dimension)
        except KeyError:
            raise Exception(f'Invalid dimension: {dimension}')

    def time_period_coverage(self, frequency: str) -> List[Tuple[str, int]]:
        '''Returns a dictonary of the numbr of occurances of data for a
        given date.
        '''
        date_list = dict()
        for series in self.series:
            if series.frequency == frequency:
                for date in series.time_period_coverage:
                    if date not in date_list.keys():
                        date_list[date] = 1
                    else:
                        date_list[date] += 1
        return sorted(date_list.items())<|MERGE_RESOLUTION|>--- conflicted
+++ resolved
@@ -11,10 +11,7 @@
 
 import io
 import ssl
-<<<<<<< HEAD
-#import urllib
-=======
->>>>>>> fcfbd228
+
 import urllib.parse
 import urllib.request
 import xml.etree.ElementTree as ET
